import os
import requests
import json
import gspread
from gspread_formatting import set_data_validation_for_cell_range, DataValidationRule, BooleanCondition
from oauth2client.service_account import ServiceAccountCredentials
import logging
import time
from cloud_logging import CloudLogger


class RefurbedAPI:
    def __init__(self, ref_key=None, creds=None, client=None, sheet_id=None, orders_sheet=None, config_sheet=None):
        """
        Initialize with optional parameters to allow using existing credentials
        
        Args:
            headers (dict): API headers for Refurbed API
            creds (ServiceAccountCredentials): Google Sheets API credentials
            client (gspread.Client): Authorized gspread client
            sheet_id (str): Google Sheet ID
            orders_sheet (gspread.Worksheet): Orders worksheet
            config_sheet (gspread.Worksheet): Config worksheet
        """
        # Initialize logger
        self.logger = CloudLogger(instance_id="integration_refurbed", log_level=logging.INFO).get_logger()
        self.logger.info("Initializing RefurbedAPI")
        
        # VAT rates for EU countries
        self.vat_rates = {
            "AT": 20,  # Austria
            "BE": 21,  # Belgia
            "BG": 20,  # Bulgaria
            "HR": 25,  # Chorwacja
            "CY": 19,  # Cypr
            "CZ": 21,  # Czechy
            "DK": 25,  # Dania
            "EE": 22,  # Estonia
            "FI": 25.5, # Finlandia
            "FR": 20,  # Francja
            "GR": 24,  # Grecja
            "DE": 19,  # Niemcy
            "ES": 21,  # Hiszpania
            "NL": 21,  # Holandia
            "IE": 23,  # Irlandia
            "LU": 17,  # Luksemburg
            "LT": 21,  # Litwa
            "LV": 21,  # Łotwa
            "MT": 18,  # Malta
            "PL": 23,  # Polska
            "PT": 23,  # Portugalia
            "RO": 19,  # Rumunia
            "SK": 23,  # Słowacja
            "SI": 22,  # Słowenia
            "SE": 25,  # Szwecja
            "HU": 27,  # Węgry
            "IT": 22   # Włochy
        }
        
        # Set up API headers
        # Default headers for requests for Refurbed
        self.headers = {
            "Authorization": f"Plain {ref_key}",
            "Content-Type": "application/json"
        }
            
        # Set up Google Sheets connection
        if creds and sheet_id:
            self.creds = creds
            if client:
                self.client = client
            else:
                self.client = gspread.authorize(self.creds)
            
            self.sheet_id = sheet_id
            
            # Use provided sheets or open new ones
            if orders_sheet:
                self.orders_sheet = orders_sheet
            else:
                self.orders_sheet = self.client.open_by_key(self.sheet_id).worksheet("Orders")
                
            if config_sheet:
                self.config_sheet = config_sheet
            else:
                self.config_sheet = self.client.open_by_key(self.sheet_id).worksheet("Config")

    def get_last_order_id(self):
        # Read last fetched order id from Config Sheet
        config = self.config_sheet.get_all_values()
        return config[1][0]
        
    def payload_last(self, last_id):
        # Fetch new orders from the last fetched order id
        return {
            "filter": {
                "state": {
                    "none_of": ["RETURNED", "CANCELLED"]
                }
            },
            "pagination": {
                "limit": 100,
                "starting_after": last_id
            },
            "sort": {
                "field": "id",
                "order": "ASC"
            }
        }
    
    def payload_all(self, limit=100):
        # Fetch last n orders
        return {
            "filter": {
                "state": {
                    "none_of": ["RETURNED", "CANCELLED"]
                }
            },
            "pagination": {
                "limit": limit,
            },
            "sort": {
                "field": "id",
                "order": "DESC"
            }
        }
    
    def payload_selected(self, order_ids):
        # Fetch selected orders
        return {
            "filter": {
                "state": {
                    "none_of": ["RETURNED", "CANCELLED"]
                },
                "id": {
                    "any_of": order_ids
                }
            },
            "pagination": {
                "limit": 100,
            },
            "sort": {
                "field": "id",
                "order": "DESC"
            }
        }
        
    def process_orders(self, orders):
        self.logger.info(f"Processing {len(orders)} orders from Refurbed")
        sheet_header = [
            "checkbox",
            "r_state", "r_country_code", "r_currency_code", "r_total_paid", "vat",
            "id_zestawu", "klasa", "klaw", "bat", "magazyn", "idosell_id", "item_sku", "r_item_name",
            "r_customer_email", "r_first_name", "r_family_name", "r_phone_number", "ID"
        ]

        sheet_rows = []
        last_id = ""

        for order in orders:
            try:
                shipping = order.get("shipping_address", {})
                items = order.get("items", [])
                item = items[0] if items else {}
                
                country_code = shipping.get("country_code", "")
                
                # Calculate VAT value based on country code, VAT number, and if its iphone or not
                vat_value = 0
                invoice_address = order.get("invoice_address", {})
                vat_number = invoice_address.get("company_vatin", "")
                item_name = item.get("name", "")
                # Check if the item is an iPhone (case insensitive)
                is_iphone = "iphone" in item_name.lower() if item_name else False

                """
                Cytujac MB:
                stawka vat powinna ustawiać się automatycznie w zależności od kodu kraju.
                * Dla laptopów to będzie:
                - dla zamówień indywidualnych stawka vat obowiązująca w danym kraju
                - dla zamówień biznesowych z NIP - VAT 0 (wyjątek - zamówienia składane z Polski, tu nie będzie vat 0, tylko zawsze 23% vat)
                * Dla telefonów - zawsze vat marża
                """
                if is_iphone is False:
                    if country_code in self.vat_rates:
                        if vat_number:
                            if country_code == "PL":
                                vat_value = 23
                            else:
                                vat_value = 0
                        else:
                            vat_value = self.vat_rates.get(country_code, "")
                else:
                    vat_value = -1 # VAT marża
                
                # Extract offer_grading from offer_data if available
                klasa = ""
                battery_replace = "FALSE"
                if item and "offer_data" in item:
                    offer_data = item.get("offer_data", {})
                    klasa = offer_data.get("offer_grading", "")
                    # Check if battery has to be replaced
                    battery_replace = "TRUE" if offer_data.get("battery_condition", "") == "NEW" else "FALSE"

                if is_iphone is False:
                    if klasa == "B":
                        klasa = "A 2"
                    elif klasa == "C":
                        klasa = "A-"
                else:
                    klasa = ""

                row = [
                    "FALSE",  # checkbox
                    order.get("state", ""),
                    country_code,
                    order.get("settlement_currency_code", ""),
                    order.get("settlement_total_paid", ""),
                    vat_value,
                    "",  # id_zestawu
                    klasa,  # klasa - now contains offer_grading
                    "FALSE",  # klaw 
                    battery_replace,  # bat 
                    "",  # magazyn
                    "",  # idosell_id
                    item.get("sku", ""),
                    item_name,
                    order.get("customer_email", ""),
                    shipping.get("first_name", ""),
                    shipping.get("family_name", ""),
                    shipping.get("phone_number", ""),
                    order.get("id", "")
                ]
                last_id = order.get("id", "")
                self.logger.info(f"Fetched order ID: {last_id}")

                sheet_rows.append(row)
            except Exception as e:
                self.logger.error(f"Error processing order {order.get('id', 'unknown')}: {str(e)}")
            
        self.logger.info(f"Processed {len(sheet_rows)} orders successfully, last ID: {last_id}")
        return sheet_rows, last_id

    def update_sheets(self, sheet_rows, last_id):
        # === Write to sheet ===
        self.logger.info(f"Updating sheets with {len(sheet_rows)} orders")
        
        try:
            self.orders_sheet.append_rows(sheet_rows, value_input_option="USER_ENTERED")
            if last_id != '':
                self.config_sheet.update_acell("A2", last_id)
                self.logger.info(f"Updated last order ID in config: {last_id}")

            # Get the row number of the newly added row
            last_row = len(self.orders_sheet.get_all_values())

            # Create checkbox rule (TRUE/FALSE)
            checkbox_rule = DataValidationRule(
                condition=BooleanCondition('BOOLEAN'),
                showCustomUi=True
            )

            # Apply to range for all checkbox columns (A for checkbox, I for klaw, J for bat)
            if sheet_rows:
                checkbox_ranges = [f"A2:A{last_row}", f"I2:I{last_row}", f"J2:J{last_row}"]
                for cell_range in checkbox_ranges:
                    set_data_validation_for_cell_range(self.orders_sheet, cell_range, checkbox_rule)
                self.logger.info(f"Applied checkbox validation to {len(checkbox_ranges)} ranges")

            self.logger.info(f"Successfully wrote {len(sheet_rows)} rows to Google Sheets")
        except Exception as e:
            self.logger.error(f"Error updating sheets: {str(e)}")
            raise

    def fetch_orders(self):
        # === Refurbed API Setup ===
        r_URL = "https://api.refurbed.com/refb.merchant.v1.OrderService/ListOrders"
        
        # Get last order ID
        r_last_id = self.get_last_order_id()
        self.logger.info(f"Fetching orders starting after ID: {r_last_id}")
        
        # Create payload
        payload = self.payload_last(r_last_id)

        # Get, decode and save response
        response = requests.post(r_URL, headers=self.headers, json=payload)

        if response.status_code != 200:
            error_msg = f"Error: Failed to fetch orders. Status code: {response.status_code}"
            self.logger.error(error_msg)
            return

        response_data = response.json()
        orders = response_data.get('orders', [])
        self.logger.info(f"Successfully fetched {len(orders)} orders from Refurbed API")
        
        # Process orders
        sheet_rows, last_id = self.process_orders(orders)
        
        # Update sheets
        self.update_sheets(sheet_rows, last_id)

    def fetch_selected_orders(self, order_ids):
        """Fetches specific orders by their IDs.
        
        Args:
            order_ids (list): List of order IDs to fetch
        
        Returns:
            list: The fetched order data
        """
        # === Refurbed API Setup ===
        r_URL = "https://api.refurbed.com/refb.merchant.v1.OrderService/ListOrders"
        
        self.logger.info(f"Fetching selected orders by IDs: {order_ids}")
        
        # Create payload for specific orders
        payload = self.payload_selected(order_ids)
    
        # Get, decode and save response
        response = requests.post(r_URL, headers=self.headers, json=payload)
    
        if response.status_code != 200:
            error_msg = f"Error: Failed to fetch selected orders. Status code: {response.status_code}"
            self.logger.error(error_msg)
            return []
    
        response_data = response.json()
        orders = response_data.get('orders', [])
        self.logger.info(f"Successfully fetched {len(orders)} selected orders")
        
        return orders

    def fetch_latest_orders(self, update=False, n=100):
        """Fetches the latest 100 orders regardless of the last fetched order ID."""
        # === Refurbed API Setup ===
        r_URL = "https://api.refurbed.com/refb.merchant.v1.OrderService/ListOrders"
        
        # Create payload for latest n orders
        payload = self.payload_all(limit=n)
    
        # Get, decode and save response
        response = requests.post(r_URL, headers=self.headers, json=payload)
    
        if response.status_code != 200:
            self.logger.error(f"Error: Failed to fetch orders. Status code: {response.status_code}")
            return
    
        response_data = response.json()
        orders = response_data.get('orders', [])
        
        # Process orders
        sheet_rows, last_id = self.process_orders(orders)
        
        # Update sheets - but don't update the last_id in config
        # since this is just fetching the latest rather than continuing from previous
        if update:
            self.update_sheets(sheet_rows, "")
        
        self.logger.info(f"Fetched latest {len(orders)} orders")

    def update_order_states(self, orders):
        # Get all order IDs and values from the sheet
        all_rows = self.orders_sheet.get_all_values()
        
        # Find the column index for 'r_state' and 'ID'
        header = all_rows[0]
        r_state_col = header.index("r_state") + 1  # 1-indexed for Sheets API
        id_col = header.index("ID") + 1
        
        self.logger.info(f"Found r_state column at index {r_state_col}, ID column at index {id_col}")
        
        # Create a dictionary of row_number -> order_id for quick lookup
        order_rows = {}
        for i, row in enumerate(all_rows[1:], start=2):  # Start from 2 because row 1 is header
            if len(row) >= id_col:
                order_id = row[id_col - 1]  # Convert back to 0-indexed for list access
                if order_id:
                    order_rows[order_id] = i
        
        # Keep track of updates to apply in batch
        updates = []
        
        # For each order in the API response
        for order in orders:
            order_id = order.get("id", "")
            state = order.get("state", "")
            
            if order_id in order_rows:
                row_num = order_rows[order_id]
                updates.append({
                    'range': f"{chr(64 + r_state_col)}{row_num}",  # Convert column index to letter (A, B, C...)
                    'values': [[state]]
                })
                #self.logger.info(f"Will update order {order_id} with state {state} at row {row_num}")
        
        if updates:
            # Apply all updates in batch
            self.orders_sheet.batch_update(updates)
            self.logger.info(f"Updated {len(updates)} order states in the Google Sheet")
            return len(updates)
        else:
            self.logger.info("No orders found to update")
            return 0

    def update_states(self):
        """
<<<<<<< HEAD
        Fetch the latest orders from Refurbed API and update their states in the Google Sheet.
        
        This method retrieves the most recent orders (up to the limit defined in payload_all),
        and updates the corresponding order state entries in the Google Sheet.
        
        Returns:
            int: The number of order states that were updated in the Google Sheet.
        
        Raises:
            Exception: If the API request fails.
        """
=======
        Updates the states of orders in the Google Sheet by fetching their current state from Refurbed API.
        First collects all order IDs from the sheet, then queries only those orders.
        
        Returns:
            int: Number of orders updated
        """
        # Load orders worksheet and get all values
        all_rows = self.orders_sheet.get_all_values()
        
        # Find the ID column index (should be column S or index 18)
        header = all_rows[0]
        id_col_idx = header.index("ID")
        
        # Extract all non-empty order IDs from the sheet (skip header row)
        order_ids = []
        for row in all_rows[1:]:
            if len(row) > id_col_idx and row[id_col_idx] and row[id_col_idx] != "":
                order_ids.append(row[id_col_idx])
        
        self.logger.info(f"Found {len(order_ids)} order IDs in the sheet to update")
        
        if not order_ids:
            self.logger.info("No orders found in the sheet to update")
            return 0
        
>>>>>>> c2d71048
        # === Refurbed API Setup ===
        r_URL = "https://api.refurbed.com/refb.merchant.v1.OrderService/ListOrders"

        # Create payload with only the specific order IDs, but we need to batch them in groups of 100
        all_orders = []
        # Split order_ids into chunks of max 100 for API limitation
        for i in range(0, len(order_ids), 100):
            chunk = order_ids[i:i+100]
            self.logger.info(f"Processing batch {i//100 + 1} with {len(chunk)} orders")
            
            # Create payload with current chunk of order IDs
            payload = self.payload_selected(chunk)

            # Get, decode and save response
            response = requests.post(r_URL, headers=self.headers, json=payload)
            if response.status_code != 200:
                self.logger.error(f"Error: Failed to fetch orders batch {i//100 + 1}. Status code: {response.status_code}")
                raise Exception(f"Error: Failed to fetch orders. Status code: {response.status_code}")
            
            response_data = response.json()
            batch_orders = response_data.get('orders', [])
            all_orders.extend(batch_orders)
            self.logger.info(f"Successfully fetched {len(batch_orders)} orders from batch {i//100 + 1}")
        
        self.logger.info(f"Successfully fetched total of {len(all_orders)} orders from Refurbed API for updating")
        
        # Update order states in the Google Sheet
        updated = self.update_order_states(all_orders)

        return updated

    def change_state(self, order_item_id, state, tracking_number=None):
        """
        Update the state of a specific order item in the Refurbed system.
        
        Args:
            order_item_id (str): The ID of the order item to update.
            state (str): The new state to set for the order item.
            tracking_number (str, optional): The tracking number to associate with the order.
        
        Returns:
            bool: True if the state was successfully updated, False otherwise.
        """
        # Set up API endpoint for updating order item state
        r_URL = "https://api.refurbed.com/refb.merchant.v1.OrderItemService/UpdateOrderItemState"

        # Create payload with item ID and new state
        if tracking_number:
            tracking_url = f"https://www.ups.com/track?loc=en_GB&trackingNumber={tracking_number}"
            
            payload = {
                "id": order_item_id,
                "state": state,
                "parcel_tracking_url": tracking_url
            }
        else:
            payload = {
                "id": order_item_id,
                "state": state
            }
        
        # Send state update request
        response = requests.post(r_URL, headers=self.headers, json=payload)
        
        # Handle response
        if response.status_code != 200:
<<<<<<< HEAD
            self.logger.error(f"Error: Failed to fetch orders. Status code: {response.status_code}")
            raise Exception(f"Error: Failed to fetch orders. Status code: {response.status_code}")
        
        # Parse the response data
        response_data = response.json()
        orders = response_data.get('orders', [])
        
        # Update order states in the Google Sheet and return count of updated entries
        updated = self.update_order_states(orders)

        return updated

    def change_state(self, order_item_id, state):
        """
        Update the state of a specific order item in the Refurbed system.
        
        Args:
            order_item_id (str): The ID of the order item to update.
            state (str): The new state to set for the order item.
        
        Returns:
            bool: True if the state was successfully updated, False otherwise.
        """
        # Set up API endpoint for updating order item state
        r_URL = "https://api.refurbed.com/refb.merchant.v1.OrderItemService/UpdateOrderItemState"

        # Create payload with item ID and new state
        payload = {
            "id": order_item_id,
            "state": state
        }
        
        # Send state update request
        response = requests.post(r_URL, headers=self.headers, json=payload)
        
        # Handle response
        if response.status_code != 200:
            error_msg = f"Error: Failed to update order states. Status code: {response.status_code}"
            self.logger.error(error_msg)
            self.logger.error(f"Response: {response.text}")
            return False
        
        # Log success
        self.logger.info(f"Successfully updated order item to state: {state}")
        return True

    def list_orders_items(self, order_ids):
        """
        Retrieve all item IDs associated with the specified order IDs.
        
        This method fetches the specified orders from Refurbed API and extracts 
        the item IDs from each order.
        
        Args:
            order_ids (list): A list of order IDs to retrieve items for.
        
        Returns:
            list: A list of item IDs associated with the specified orders.
        """
        # Check if order_ids is empty
        if not order_ids:
            self.logger.warning("No order IDs provided.")
=======
            self.logger.error(f"Error: Failed to update order states. Status code: {response.status_code}")
            self.logger.error(f"Response: {response.text}")
            return False
        
        # Log success
        self.logger.info(f"Successfully updated order item to state: {state}")
        return True

    def list_orders_items(self, order_ids):
        """
        Retrieve all item IDs associated with the specified order IDs.
        
        This method fetches the specified orders from Refurbed API and extracts 
        the item IDs from each order.
        
        Args:
            order_ids (list): A list of order IDs to retrieve items for.
        
        Returns:
            list: A list of item IDs associated with the specified orders.
        """

        # Check if order_ids is empty
        if not order_ids:
            self.logger.info("No order IDs provided.")
>>>>>>> c2d71048
            return []

        # Fetch the specified orders from the API
        fetched_orders = self.fetch_selected_orders(order_ids)

        # Initialize empty list for collecting item IDs
        items_list = []

        # Extract all item IDs from the fetched orders
        for order in fetched_orders:
            items = order.get("items", [])
            for item in items:
                item_id = item.get("id", "")
                items_list.append(item_id)

        # Log the extracted item IDs
        self.logger.info(f"Items list: {items_list}")
        
        return items_list<|MERGE_RESOLUTION|>--- conflicted
+++ resolved
@@ -406,19 +406,6 @@
 
     def update_states(self):
         """
-<<<<<<< HEAD
-        Fetch the latest orders from Refurbed API and update their states in the Google Sheet.
-        
-        This method retrieves the most recent orders (up to the limit defined in payload_all),
-        and updates the corresponding order state entries in the Google Sheet.
-        
-        Returns:
-            int: The number of order states that were updated in the Google Sheet.
-        
-        Raises:
-            Exception: If the API request fails.
-        """
-=======
         Updates the states of orders in the Google Sheet by fetching their current state from Refurbed API.
         First collects all order IDs from the sheet, then queries only those orders.
         
@@ -444,7 +431,6 @@
             self.logger.info("No orders found in the sheet to update")
             return 0
         
->>>>>>> c2d71048
         # === Refurbed API Setup ===
         r_URL = "https://api.refurbed.com/refb.merchant.v1.OrderService/ListOrders"
 
@@ -511,46 +497,7 @@
         
         # Handle response
         if response.status_code != 200:
-<<<<<<< HEAD
-            self.logger.error(f"Error: Failed to fetch orders. Status code: {response.status_code}")
-            raise Exception(f"Error: Failed to fetch orders. Status code: {response.status_code}")
-        
-        # Parse the response data
-        response_data = response.json()
-        orders = response_data.get('orders', [])
-        
-        # Update order states in the Google Sheet and return count of updated entries
-        updated = self.update_order_states(orders)
-
-        return updated
-
-    def change_state(self, order_item_id, state):
-        """
-        Update the state of a specific order item in the Refurbed system.
-        
-        Args:
-            order_item_id (str): The ID of the order item to update.
-            state (str): The new state to set for the order item.
-        
-        Returns:
-            bool: True if the state was successfully updated, False otherwise.
-        """
-        # Set up API endpoint for updating order item state
-        r_URL = "https://api.refurbed.com/refb.merchant.v1.OrderItemService/UpdateOrderItemState"
-
-        # Create payload with item ID and new state
-        payload = {
-            "id": order_item_id,
-            "state": state
-        }
-        
-        # Send state update request
-        response = requests.post(r_URL, headers=self.headers, json=payload)
-        
-        # Handle response
-        if response.status_code != 200:
-            error_msg = f"Error: Failed to update order states. Status code: {response.status_code}"
-            self.logger.error(error_msg)
+            self.logger.error(f"Error: Failed to update order states. Status code: {response.status_code}")
             self.logger.error(f"Response: {response.text}")
             return False
         
@@ -571,36 +518,10 @@
         Returns:
             list: A list of item IDs associated with the specified orders.
         """
-        # Check if order_ids is empty
-        if not order_ids:
-            self.logger.warning("No order IDs provided.")
-=======
-            self.logger.error(f"Error: Failed to update order states. Status code: {response.status_code}")
-            self.logger.error(f"Response: {response.text}")
-            return False
-        
-        # Log success
-        self.logger.info(f"Successfully updated order item to state: {state}")
-        return True
-
-    def list_orders_items(self, order_ids):
-        """
-        Retrieve all item IDs associated with the specified order IDs.
-        
-        This method fetches the specified orders from Refurbed API and extracts 
-        the item IDs from each order.
-        
-        Args:
-            order_ids (list): A list of order IDs to retrieve items for.
-        
-        Returns:
-            list: A list of item IDs associated with the specified orders.
-        """
 
         # Check if order_ids is empty
         if not order_ids:
             self.logger.info("No order IDs provided.")
->>>>>>> c2d71048
             return []
 
         # Fetch the specified orders from the API
