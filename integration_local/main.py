import os
from flask import Flask, request, jsonify, render_template, redirect, url_for
import requests
import json
import gspread
from gspread_formatting import set_data_validation_for_cell_range, DataValidationRule, BooleanCondition
from oauth2client.service_account import ServiceAccountCredentials
from google.oauth2 import service_account
from google.auth.transport.requests import Request
import io
import sys
from contextlib import redirect_stdout
from refurbed import RefurbedAPI
from idosell import IdoSellAPI
import time

# ZAMOWIENIA TESTOWE
# zamowienie 2szt na firme - ids: 338976      ref: 13410452

app = Flask(__name__)

class Integration:
    def __init__(self):
        """Initialize the IdoSell API client with credentials from files."""
        # === Google Sheets Setup ===
        scope = [
            "https://spreadsheets.google.com/feeds",
            "https://www.googleapis.com/auth/drive"
        ]

        # Load credentials from file instead of environment variable
        self.creds = ServiceAccountCredentials.from_json_keyfile_name('/home/vis/Projects/refurbed/keys/ref-ids-6c3ebadcd9f8.json', scope)
        self.client = gspread.authorize(self.creds)

        # Set sheet_id directly
        self.sheet_id = "15e6oc33_A21dNNv03wqdixYc9_mM2GTQzum9z2HylEg"
        
        # Load API keys from tokens.json file
        with open("/home/vis/Projects/refurbed/keys/tokens.json", "r") as f:
            tokens = json.load(f)
            self.ids_key = tokens["idosell_api_key"]
            self.ref_key = tokens["refurbed_token"]
        
        # Open Orders and Config worksheets
        self.orders_sheet = self.client.open_by_key(self.sheet_id).worksheet("Orders")
        self.config_sheet = self.client.open_by_key(self.sheet_id).worksheet("Config")

        # Initialize API classes
        self.idosell_api = IdoSellAPI(api_key=self.ids_key)
        self.refurbed_api = RefurbedAPI(
            ref_key=self.ref_key,
            creds=self.creds,
            client=self.client,
            sheet_id=self.sheet_id,
            orders_sheet=self.orders_sheet,
            config_sheet=self.config_sheet
        )

    def get_pending_rows(self, data=None):
        """
        Check each row in the orders sheet and return row numbers where:
        1. Checkbox column is not empty
        2. Checkbox value is TRUE
        3. r_state value is NEW
        
        Returns:
            list: A list of row numbers (1-based) that match the criteria
        """
        
        pending_rows = []

        # Process each row starting from row 2 (index 1 in zero-based list)
        for row_index, row in enumerate(data[1:], start=2):
            # Check if row has data
            if not row:
                break
                
            # Check if checkbox is TRUE and r_state is NEW
            checkbox_value = row[0].upper()  # Convert to uppercase for case-insensitive comparison
            r_state_value = row[1]
            
            if checkbox_value == "TRUE" and r_state_value == "NEW":
                pending_rows.append(row_index)
                
        return pending_rows
    
    def get_config_rows(self, needed=0, data=None):
        """
        Return the list of row indexes that you can write config data to.
        If there is less empty rows than needed, then return None.
        """
        # Process each row starting from row 2 (index 1 in zero-based list)
        empty_rows = []
        for row_index, row in enumerate(data[1:], start=2):
            # Check if row has data
            if row[3] == '' and row[4] == '':
                empty_rows.append(row_index)
                needed -= 1
                if needed == 0:
                    return empty_rows
        
        # Return the collected empty rows even if we didn't find enough
        return empty_rows if empty_rows else None
                
    def update_config(self, created_orders):
        """
        Update the Config sheet with the created orders ids
        """

        # If there are no created orders, return
        if not created_orders:
            print("No created orders to update in Config sheet")
            return False

        config = self.config_sheet.get_all_values()
        # Find empty rows in the Config sheet
        empty_rows = self.get_config_rows(needed=len(created_orders), data=config)
        
        # If there are empty rows available, use them
        if empty_rows and len(empty_rows) >= len(created_orders):
            batch_update = []
            for i, row in enumerate(empty_rows[:len(created_orders)], start=0):
                # Set ref_id and idosell_id columns (D and E)
                batch_update.append({
                    'range': f'D{row}:E{row}',
                    'values': [[created_orders[i]["ref_id"], created_orders[i]["idosell_id"]]]
                })
            # Execute batch update 
            if batch_update:
                self.config_sheet.batch_update(batch_update)
                print(f"Updated {len(batch_update)} rows in Config sheet with created orders")
        else:
            # Not enough empty rows, append new rows
            # Get total number of rows to calculate where to insert
            num_rows = len(config)
            
            batch_update = []
            for i, c_order in enumerate(created_orders):
                row_num = num_rows + i + 1  # +1 because sheet is 1-indexed
                batch_update.append({
                    'range': f'D{row_num}:E{row_num}',
                    'values': [[c_order["ref_id"], c_order["idosell_id"]]]
                })
            
            # First append empty rows
            empty_data = [["", "", "", "", ""] for _ in range(len(created_orders))]
            self.config_sheet.append_rows(empty_data)
            
            # Then update the specific cells in columns D and E
            if batch_update:
                self.config_sheet.batch_update(batch_update)
                print(f"Added {len(batch_update)} new rows to Config sheet with created orders")

        return True
    
    def update_orders_worksheet(self, created_orders):
        """
        Update the Orders worksheet with IdoSell order IDs.
        For each row in Orders worksheet, check if column S ('ID') matches 'ref_id' 
        from created_orders, and if so, put the corresponding 'idosell_id' into column L.
        
        Args:
            created_orders (list): List of dictionaries with 'ref_id' and 'idosell_id' keys
        
        Returns:
            dict: Dictionary containing the result status and statistics
        """
        # If there are no created orders, return
        if not created_orders:
            print("No created orders to update in Orders sheet")
            return False

        try:
            # Get all values from the Orders sheet
            orders_data = self.orders_sheet.get_all_values()
            
            # Create a lookup dictionary for faster matching
            ref_id_to_idosell = {order["ref_id"]: order["idosell_id"] for order in created_orders}
            
            # Track statistics
            matched_count = 0
            batch_update = []
            
            # Process each row starting from row 2 (index 1 in zero-based list) to skip header
            for row_index, row in enumerate(orders_data[1:], start=2):
                # Check if row has enough columns
                if len(row) < 19:  # S column is at index 18
                    continue
                
                # Get refurbed ID from column S (index 18)
                ref_id = row[18]
                
                # Check if this ref_id exists in our created_orders lookup
                if ref_id in ref_id_to_idosell:
                    idosell_id = ref_id_to_idosell[ref_id]
                    
                    # Add update to batch for column L (index 11)
                    # Update column L with idosell_id
                    batch_update.append({
                        'range': f'L{row_index}',
                        'values': [[idosell_id]]
                    })
                    
                    # Update column B (r_state) to ACCEPTED
                    batch_update.append({
                        'range': f'B{row_index}',
                        'values': [['ACCEPTED']]
                    })
                    matched_count += 1
            
            # Execute batch update if there are matches
            if batch_update:
                self.orders_sheet.batch_update(batch_update)
                print(f"Updated {matched_count} rows in Orders sheet with IdoSell IDs")
                
            return {
                "status": "success",
                "updated_count": matched_count,
                "total_orders": len(created_orders)
            }
            
        except Exception as e:
            print(f"Error updating Orders worksheet: {str(e)}")
            return {
                "status": "error",
                "message": str(e)
            }
        
    def set_states_to_accepted(self, created_orders):
        """
        Update the state of all items in the provided orders to 'ACCEPTED'.
        
        Args:
            created_orders (list): A list of order dictionaries, each containing 
                                  a 'ref_id' key that references the order in the Refurbed system.
        
        Note:
            This method introduces a 0.2 second delay between API calls to avoid rate limiting,
            as batch updates don't seem to work properly.
        """
        ref_orders = []
        for order in created_orders:
            ref_orders.append(order["ref_id"])

        items_list = self.refurbed_api.list_orders_items(ref_orders)

        for item in items_list:
            self.refurbed_api.change_state(order_item_id=item, state="ACCEPTED")
            # Add 1/5 second delay between API calls to avoid rate limiting
            # Idk why BatchUpdate doesn't work but it doesn't
            time.sleep(0.2)
    
    def ids_push_all(self):
        """
        Push all orders from the Orders sheet to IdoSell.
        """
        data = self.orders_sheet.get_all_values()

        pending_rows = self.get_pending_rows(data=data)

        # Set r_state to ACCEPTED
        if pending_rows:
            ref_ids = []    # List of pending refurbed order IDs

            # List of rows in dict format where
            # 1st element is refurbed order ID
            # 2nd elemtent is data row from Orders sheet corresponding to that order ID
            processed_rows = {}

            for row in pending_rows:
                rowdata = data[row - 1]
                ref_ids.append(rowdata[18]) # Append refurbed order ID
                processed_rows[rowdata[18]] = rowdata # Append one dict element

            # Fetch selected orders from Refurbed directly
            ref_selected_orders = self.fetch_selected_orders(ref_ids)
            print(f"Fetched selected orders from Refurbed: {len(ref_selected_orders.get('orders', []))} orders")

            # Create orders in IdoSell
            created_orders = self.idosell_api.create_orders(pending_rows=processed_rows, ref_data=ref_selected_orders)

            # Update Config sheet with the created orders
            self.update_config(created_orders=created_orders)

            # Set states to ACCEPTED in Refurbed
            self.set_states_to_accepted(created_orders=created_orders)

            # Update Orders worksheet with IdoSell order IDs
            self.update_orders_worksheet(created_orders=created_orders)

            # Ftech states from refurbed to worksheet to make sure they are up to date
            #updated = api.refurbed_api.update_states()

            return True
        else:
            print("No pending rows found to update")
            return False
        
    def _prepare_process_order(self, order_id):
        """
        Edit an order in the Refurbed API using the order ID and new data.
        
        Args:
            order_id (str): The ID of the order to edit
            new_data (dict): The new data to update the order with
            
        Returns:
            json response: JSON response from the IdoSell API
        """
        new_data = {
            'orderNote': "ZAMÓWIENIE PRZYPADKOWO POMIESZANE Z KACPREM",
            'orderStatus': 'canceled'
        }

        # Use the IdoSell directly
        result = self.idosell_api.edit_order(order_id=order_id, order_details=new_data)
        
        return result
    
    def process_orders(self):
        """
        Process all orders in the Config worksheet by extracting refurbed and idosell
        order IDs from columns D and E respectively, and calling edit_order for each valid pair.
        
        Returns:
            dict: Dictionary containing results with counts of processed, successful, and failed orders
        """
        try:
            # Get all values from the Config sheet
            config_data = self.config_sheet.get_all_values()
            
            processed_count = 0
            success_count = 0
            failed_count = 0
            failed_orders = []
            
            # Start from row 2 (index 1) to skip header row
            for row_index, row in enumerate(config_data[1:], start=2):
                # Check if row has enough columns
                if len(row) < 5:
                    continue
                    
                # Extract refurbed_id and idosell_id from columns D and E (indices 3 and 4)
                refurbed_id = row[3]
                idosell_id = row[4]
                
                # Skip rows where either ID is empty
                if not refurbed_id or not idosell_id:
                    continue
                
                processed_count += 1
                
                # Get tracking number from IdoSell
                tracking_number, is_finished = self.idosell_api.get_order_tracking_id(idosell_id)
                if is_finished is not None:
                    if is_finished is True:
                        # If order is finished and there is proper tracking number, set state to SHIPPED
                        items = self.refurbed_api.list_orders_items([refurbed_id])
                        for item in items:
                            result = self.refurbed_api.change_state(order_item_id=item, state="SHIPPED", tracking_number=tracking_number)
                            if result is False:
                                failed_count += 1
                                continue
                        success_count += 1
                        continue

                failed_count += 1
                failed_orders.append(idosell_id)
                
            # Print summary of processed orders
            print(f"Processed {processed_count} orders: {success_count} succeeded, {failed_count} failed.")
            return {
                "status": "success",
                "processed_count": processed_count,
                "success_count": success_count,
                "failed_count": failed_count,
                "failed_orders": failed_orders
            }
                    
        except Exception as e:
            return {
                'status': 'error',
                'message': str(e)
            }
    
    def fetch_selected_orders(self, order_ids):
        """
        Fetch specific orders from Refurbed API using order IDs.
        
        Args:
            order_ids (list): List of order IDs to fetch
            
        Returns:
            dict: Dictionary containing the fetched orders
        """
        # Use the RefurbedAPI directly
        orders = self.refurbed_api.fetch_selected_orders(order_ids)
        
        return {
            "orders": orders,
            "count": len(orders)
        }

    def direct_fetch_orders(self):
        """
        Fetch orders directly using the RefurbedAPI instance
        
        Returns:
            dict: Dictionary containing the result status and message
        """
        try:
            # Use the RefurbedAPI directly
            self.refurbed_api.fetch_orders()
            return {"status": "success", "message": "Orders fetched successfully"}
        except Exception as e:
            return {"status": "error", "message": str(e)}


def push_orders_task():
    """Task to push orders to IdoSell that runs on a schedule"""
    try:
        # Capture all print output to return it as a string
        f = io.StringIO()
        with redirect_stdout(f):
            api = Integration()
            ret = api.ids_push_all()
        
        output = f.getvalue()
        return ret, output
    except Exception as e:
        error_msg = f"Error in scheduled task: {str(e)}"
        print(error_msg)
        return False, error_msg


@app.route("/", methods=["GET"])
def home():
    """Render the GUI interface"""
    return render_template('index.html', output="Gotowy do wysłania zamówień.")


@app.route("/run_task", methods=["POST"])
def run_task():
    """Run the push task and display results in the GUI"""
    success, output = push_orders_task()
    if success:
        output += "\n\nZamówienia zostały wysłane pomyślnie."
    else:
        if not output:
            output = "Brak zamówień do wysłania lub operacja nie powiodła się."
    
    return render_template('index.html', output=output)


@app.route("/fetch_orders", methods=["POST"])
def fetch_orders():
    """Fetch orders directly from Refurbed API"""
    try:
        api = Integration()
        # Use direct_fetch_orders method instead of making HTTP request to cloud function
        result = api.direct_fetch_orders()
        
        if result["status"] == "error":
            return render_template('index.html', output=f"Błąd: {result['message']}")
        
        output = "Zamówienia zostały pobrane pomyślnie."
        return render_template('index.html', output=output)
    except Exception as e:
        error_msg = f"Błąd podczas pobierania zamówień: {str(e)}"
        return render_template('index.html', output=error_msg)


@app.route("/update_states", methods=["POST"])
def update_states():
    """Update order states from Refurbed API directly"""
    try:
        # Create an integration instance
        api = Integration()
        
        # Use the RefurbedAPI directly
        updated = api.refurbed_api.update_states()
        return render_template('index.html', output=f"Zaktualizowano {updated} zamówień.")
        
    except Exception as e:
        error_msg = f"Błąd podczas aktualizacji stanów: {str(e)}"
        return render_template('index.html', output=error_msg)


@app.route("/api/push", methods=["POST"])
def push_orders_endpoint():
    """API endpoint for programmatic access"""
    try:
        success, output = push_orders_task()
        if success:
            return jsonify({"message": "Orders push completed successfully.", "details": output}), 200
        else:
            return jsonify({"message": "No orders to push or push failed.", "details": output}), 200
    except Exception as e:
        error_msg = f"Error: {str(e)}"
        print(error_msg)
        return jsonify({"error": error_msg}), 500

"""
if __name__ == "__main__":
    # Start the Flask application
    app.run(host="0.0.0.0", port=8080, debug=True)

"""
api = Integration()
#ret = api.ids_push_all()
<<<<<<< HEAD

#ret = api.process_orders()
=======
>>>>>>> c2d71048

#ret = api.idosell_api.add_payment(339335, 206.67)

#ret = api.idosell_api.confirm_payment(339335)

#ret = api.refurbed_api.change_state(order_item_id="17422299", state="SHIPPED", tracking_number="1ZA6E2756894175582")

ret = api.refurbed_api.list_orders_items(["13591505"])

#ret = api.refurbed_api.update_states()

#ret = api.idosell_api.get_order_tracking_id(339968)

#ret = api.process_orders()

print(ret)

<<<<<<< HEAD
ret = api.refurbed_api.update_states()

print(ret)
=======
#1ZA6E2756894175582
>>>>>>> c2d71048
<|MERGE_RESOLUTION|>--- conflicted
+++ resolved
@@ -289,7 +289,7 @@
             self.update_orders_worksheet(created_orders=created_orders)
 
             # Ftech states from refurbed to worksheet to make sure they are up to date
-            #updated = api.refurbed_api.update_states()
+            ##updated = api.refurbed_api.update_states()
 
             return True
         else:
@@ -507,12 +507,7 @@
 
 """
 api = Integration()
-#ret = api.ids_push_all()
-<<<<<<< HEAD
-
-#ret = api.process_orders()
-=======
->>>>>>> c2d71048
+##ret = api.ids_push_all()
 
 #ret = api.idosell_api.add_payment(339335, 206.67)
 
@@ -520,20 +515,10 @@
 
 #ret = api.refurbed_api.change_state(order_item_id="17422299", state="SHIPPED", tracking_number="1ZA6E2756894175582")
 
-ret = api.refurbed_api.list_orders_items(["13591505"])
-
-#ret = api.refurbed_api.update_states()
-
-#ret = api.idosell_api.get_order_tracking_id(339968)
-
-#ret = api.process_orders()
+#ret = api.refurbed_api.list_orders_items(["13582047", "13582109", "13581259", "13410452"])
+
+ret = api.refurbed_api.update_states()
 
 print(ret)
 
-<<<<<<< HEAD
-ret = api.refurbed_api.update_states()
-
-print(ret)
-=======
-#1ZA6E2756894175582
->>>>>>> c2d71048
+#1ZA6E2756894175582